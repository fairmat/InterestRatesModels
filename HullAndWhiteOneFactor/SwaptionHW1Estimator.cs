/* Copyright (C) 2009-2014 Fairmat SRL (info@fairmat.com, http://www.fairmat.com/)
 * Author(s): Enrico Degiuli (enrico.degiuli@fairmat.com)
 *            Matteo Tesser (matteo.tesser@fairmat.com)
 *
 * This program is free software: you can redistribute it and/or modify
 * it under the terms of the GNU Lesser General Public License as published by
 * the Free Software Foundation, either version 3 of the License, or
 * (at your option) any later version.
 *
 * This program is distributed in the hope that it will be useful,
 * but WITHOUT ANY WARRANTY; without even the implied warranty of
 * MERCHANTABILITY or FITNESS FOR A PARTICULAR PURPOSE.  See the
 * GNU Lesser General Public License for more details.
 *
 * You should have received a copy of the GNU General Public License
 * along with this program.  If not, see <http://www.gnu.org/licenses/>.
 */

using System;
using System.Collections.Generic;
using System.Text;
using System.Linq;
using DVPLDOM;
using DVPLI;
using Fairmat.Finance;
using Fairmat.Optimization;
using Fairmat.Calibration;
using Fairmat.MarketData;
using Mono.Addins;

namespace HullAndWhiteOneFactor
{
    /// <summary>
    /// Implementation of HW1 Calibration (swaption matrix based).
    /// </summary>
    [Extension("/Fairmat/Estimator")]
    public class SwaptionHWEstimator : IEstimatorEx, IMenuItemDescription
    {
        /// <summary>
        /// Gets the tooltip for the implemented calibration function.
        /// </summary>
        public string ToolTipText
        {
            get
            {
                return "Calibrate Using Swaption";
            }
        }

        /// <summary>
        /// Gets the description of the implemented calibration function.
        /// </summary>
        public virtual string Description
        {
            get
            {
                return "Calibrate HW1 using Swaption";
            }
        }

        #region IEstimator Members

        /// <summary>
        /// Gets the value requested by the interface ProvidesTo,
        /// returning HW1 as the type.
        /// </summary>
        public virtual Type ProvidesTo
        {
            get
            {
                return typeof(HW1);
            }
        }

        /// <summary>
        /// Gets the types required by the estimator in order to work:
        /// InterestRateMarketData is the only required type for this estimator.
        /// </summary>
        /// <param name="settings">The parameter is not used.</param>
        /// <param name="multivariateRequest">The parameter is not used.</param>
        /// <returns>An array containing the type InterestRateMarketData.</returns>
        virtual public EstimateRequirement[] GetRequirements(IEstimationSettings settings, EstimateQuery query)
        {
            return new EstimateRequirement[] { new EstimateRequirement(typeof(InterestRateMarketData)) };
        }

        protected virtual BlackModel BlackModelFactory(Function zr)
        {
            return new BlackModel(zr);
        }


        /// <summary>
        /// Attempts a calibration through <see cref="SwaptionHW1OptimizationProblem"/>
        /// using swaption matrices.
        /// </summary>
        /// <param name="data">The data to be used in order to perform the calibration.</param>
        /// <param name="settings">The parameter is not used.</param>
        /// <param name="controller">The controller which may be used to cancel the process.</param>
        /// <returns>The results of the calibration.</returns>
        public EstimationResult Estimate(List<object> data, IEstimationSettings settings = null, IController controller = null, Dictionary<string, object> properties = null)
        {
            // names of the paramter to optimize
            string[] names = new string[] { "Alpha", "Sigma" };
            Vector x0 = new Vector(new double[] { 0.1, 0.1 });


            InterestRateMarketData dataset = data[0] as InterestRateMarketData;
            MatrixMarketData normalVol = null;
            if (data.Count > 1)
                normalVol = (MatrixMarketData)data[1];

            PFunction zr = new PFunction(null);
            // Loads the zero rate.
            double[,] zrvalue = (double[,])ArrayHelper.Concat(dataset.ZRMarketDates.ToArray(), dataset.ZRMarket.ToArray());
            zr.Expr = zrvalue;

            // dummy calibration
            if (settings != null && settings.DummyCalibration)
            { 
                EstimationResult dummyResult = new EstimationResult(names, x0);

                // adding zero rates curve 
                dummyResult.ZRX = (double[])dataset.ZRMarketDates.ToArray();
                dummyResult.ZRY = (double[])dataset.ZRMarket.ToArray();

                return dummyResult; 
            }


            //todo: move to common data quality code
            if (dataset.SwaptionTenor == 0)
            {
                Console.WriteLine("Warning SwaptionTenor not set, using default (1)");
                dataset.SwaptionTenor = 1;
            }


            double deltak = dataset.SwaptionTenor;
            Console.WriteLine("Swaption Tenor\t" + dataset.SwaptionTenor);
           
            var swaptionsFiltering = settings as SwaptionsFiltering;

            if (swaptionsFiltering == null)
                swaptionsFiltering = new SwaptionsFiltering();//creates a default

            //F stands for Full matrix
            var optionMaturityF = normalVol!=null ? normalVol.RowValues: dataset.OptionMaturity;
            var swapDurationF = normalVol != null ? normalVol.ColumnValues: dataset.SwapDuration;
            var swaptionsVolatilityF = normalVol != null ? normalVol.Values: dataset.SwaptionsVolatility;

            int maturitiesCount = optionMaturityF.Count(x => x >= swaptionsFiltering.MinSwaptionMaturity && x <= swaptionsFiltering.MaxSwaptionMaturity);
            int durationsCount = swapDurationF.Count(x => x >= swaptionsFiltering.MinSwapDuration && x <= swaptionsFiltering.MaxSwapDuration);

            
            Console.WriteLine(string.Format("Calibrating on {0} swaptions prices [#maturiries x #durations]=[{1} x {2}]", maturitiesCount * durationsCount, maturitiesCount,durationsCount));

            if (maturitiesCount * durationsCount == 0)
                return new EstimationResult("No swaptions satisfying criteria found, please relax filters");

            //reduced version
            var swaptionsVolatility = new Matrix(maturitiesCount, durationsCount);// dataset.SwaptionsVolatility;
            var optionMaturity = new Vector(maturitiesCount);// dataset.OptionMaturity;
            var swapDuration = new Vector(durationsCount);// dataset.SwapDuration;
            

            //Build filtered matrix and vectors
            int fm=0;
            for (int m = 0; m < optionMaturityF.Length; m++)
            {
                int fd=0;
                if (optionMaturityF[m] >= swaptionsFiltering.MinSwaptionMaturity && optionMaturityF[m] <= swaptionsFiltering.MaxSwaptionMaturity)
                {
                    for (int d = 0; d < swapDurationF.Length; d++)
                    {
                        if (swapDurationF[d] >= swaptionsFiltering.MinSwapDuration && swapDurationF[d] <= swaptionsFiltering.MaxSwapDuration)
                        {   
                            swaptionsVolatility[fm, fd] = swaptionsVolatilityF[m, d];
                            swapDuration[fd] = swapDurationF[d];
                            fd++; }
                    }

                    optionMaturity[fm] = optionMaturityF[m];
                    fm++;
                }

            }

            var swbm = new SwaptionsBlackModel(zr,BlackModelFactory(zr));

            Matrix fsr;
            var blackSwaptionPrice = 1000.0 * swbm.SwaptionsSurfBM(optionMaturity, swapDuration, swaptionsVolatility, deltak, out fsr);


            Console.WriteLine("Maturities\t"+optionMaturity);
            Console.WriteLine("swapDuration\t"+swapDuration);
            Console.WriteLine("SwaptionHWEstimator: Black model prices");
            Console.WriteLine(blackSwaptionPrice);

            SwaptionHW1 swhw1 = new SwaptionHW1(zr);
            SwaptionHW1OptimizationProblem problem = new SwaptionHW1OptimizationProblem(swhw1, blackSwaptionPrice, optionMaturity, swapDuration, deltak);
            
            SolutionInfo solution = null;
<<<<<<< HEAD
=======
            Vector x0 = new Vector(new double[] { 0.1, 0.1 });
>>>>>>> 2cd67efa

            // compute stochastic optimization 

            IOptimizationAlgorithm solver = new QADE();
            DESettings o = new DESettings();
            o.NP = 20;
            o.MaxIter = 5;
            o.Verbosity = 1;
            o.controller = controller;

            int seed = AttributesUtility.RetrieveAttributeOrDefaultValue(properties, "Seed", -1);
            if (seed != -1)
            {
                o.Repeatable = true;
                o.RandomSeed = seed;
            }

            solution = solver.Minimize(problem, o, x0);

            if (solution.errors)
                return new EstimationResult(solution.message);

            // compute deterministic optimization 
            IOptimizationAlgorithm solver2 = new SteepestDescent();
            o.epsilon = 10e-8;
            o.h = 10e-8;
            o.MaxIter = 1000;
            // We can permit this, given it is fast.
            o.accourate_numerical_derivatives = true;
            // if the previous solution is not null use it as starting point
            solution = solver2.Minimize(problem, o, solution != null ? solution.x : x0);

            if (solution.errors)
                return new EstimationResult(solution.message);
            
            Console.WriteLine("Solution:");
            Console.WriteLine(solution);

            Console.WriteLine("SwaptionHWEstimator: hw model prices and error");
            problem.Obj(solution.x,true);

            EstimationResult result = new EstimationResult(names, solution.x);

            result.ZRX = (double[])dataset.ZRMarketDates.ToArray();
            result.ZRY = (double[])dataset.ZRMarket.ToArray();

            double obj = problem.Obj(solution.x);

            return result;
        }
        #endregion

        public IEstimationSettings DefaultSettings
        {
            get { return UserSettings.GetSettings(typeof(SwaptionsFiltering)) as SwaptionsFiltering; }
        }
    }
}
<|MERGE_RESOLUTION|>--- conflicted
+++ resolved
@@ -1,265 +1,262 @@
-/* Copyright (C) 2009-2014 Fairmat SRL (info@fairmat.com, http://www.fairmat.com/)
- * Author(s): Enrico Degiuli (enrico.degiuli@fairmat.com)
- *            Matteo Tesser (matteo.tesser@fairmat.com)
- *
- * This program is free software: you can redistribute it and/or modify
- * it under the terms of the GNU Lesser General Public License as published by
- * the Free Software Foundation, either version 3 of the License, or
- * (at your option) any later version.
- *
- * This program is distributed in the hope that it will be useful,
- * but WITHOUT ANY WARRANTY; without even the implied warranty of
- * MERCHANTABILITY or FITNESS FOR A PARTICULAR PURPOSE.  See the
- * GNU Lesser General Public License for more details.
- *
- * You should have received a copy of the GNU General Public License
- * along with this program.  If not, see <http://www.gnu.org/licenses/>.
- */
-
-using System;
-using System.Collections.Generic;
-using System.Text;
-using System.Linq;
-using DVPLDOM;
-using DVPLI;
-using Fairmat.Finance;
-using Fairmat.Optimization;
-using Fairmat.Calibration;
-using Fairmat.MarketData;
-using Mono.Addins;
-
-namespace HullAndWhiteOneFactor
-{
-    /// <summary>
-    /// Implementation of HW1 Calibration (swaption matrix based).
-    /// </summary>
-    [Extension("/Fairmat/Estimator")]
-    public class SwaptionHWEstimator : IEstimatorEx, IMenuItemDescription
-    {
-        /// <summary>
-        /// Gets the tooltip for the implemented calibration function.
-        /// </summary>
-        public string ToolTipText
-        {
-            get
-            {
-                return "Calibrate Using Swaption";
-            }
-        }
-
-        /// <summary>
-        /// Gets the description of the implemented calibration function.
-        /// </summary>
-        public virtual string Description
-        {
-            get
-            {
-                return "Calibrate HW1 using Swaption";
-            }
-        }
-
-        #region IEstimator Members
-
-        /// <summary>
-        /// Gets the value requested by the interface ProvidesTo,
-        /// returning HW1 as the type.
-        /// </summary>
-        public virtual Type ProvidesTo
-        {
-            get
-            {
-                return typeof(HW1);
-            }
-        }
-
-        /// <summary>
-        /// Gets the types required by the estimator in order to work:
-        /// InterestRateMarketData is the only required type for this estimator.
-        /// </summary>
-        /// <param name="settings">The parameter is not used.</param>
-        /// <param name="multivariateRequest">The parameter is not used.</param>
-        /// <returns>An array containing the type InterestRateMarketData.</returns>
-        virtual public EstimateRequirement[] GetRequirements(IEstimationSettings settings, EstimateQuery query)
-        {
-            return new EstimateRequirement[] { new EstimateRequirement(typeof(InterestRateMarketData)) };
-        }
-
-        protected virtual BlackModel BlackModelFactory(Function zr)
-        {
-            return new BlackModel(zr);
-        }
-
-
-        /// <summary>
-        /// Attempts a calibration through <see cref="SwaptionHW1OptimizationProblem"/>
-        /// using swaption matrices.
-        /// </summary>
-        /// <param name="data">The data to be used in order to perform the calibration.</param>
-        /// <param name="settings">The parameter is not used.</param>
-        /// <param name="controller">The controller which may be used to cancel the process.</param>
-        /// <returns>The results of the calibration.</returns>
-        public EstimationResult Estimate(List<object> data, IEstimationSettings settings = null, IController controller = null, Dictionary<string, object> properties = null)
-        {
-            // names of the paramter to optimize
-            string[] names = new string[] { "Alpha", "Sigma" };
-            Vector x0 = new Vector(new double[] { 0.1, 0.1 });
-
-
-            InterestRateMarketData dataset = data[0] as InterestRateMarketData;
-            MatrixMarketData normalVol = null;
-            if (data.Count > 1)
-                normalVol = (MatrixMarketData)data[1];
-
-            PFunction zr = new PFunction(null);
-            // Loads the zero rate.
-            double[,] zrvalue = (double[,])ArrayHelper.Concat(dataset.ZRMarketDates.ToArray(), dataset.ZRMarket.ToArray());
-            zr.Expr = zrvalue;
-
-            // dummy calibration
-            if (settings != null && settings.DummyCalibration)
-            { 
-                EstimationResult dummyResult = new EstimationResult(names, x0);
-
-                // adding zero rates curve 
-                dummyResult.ZRX = (double[])dataset.ZRMarketDates.ToArray();
-                dummyResult.ZRY = (double[])dataset.ZRMarket.ToArray();
-
-                return dummyResult; 
-            }
-
-
-            //todo: move to common data quality code
-            if (dataset.SwaptionTenor == 0)
-            {
-                Console.WriteLine("Warning SwaptionTenor not set, using default (1)");
-                dataset.SwaptionTenor = 1;
-            }
-
-
-            double deltak = dataset.SwaptionTenor;
-            Console.WriteLine("Swaption Tenor\t" + dataset.SwaptionTenor);
-           
-            var swaptionsFiltering = settings as SwaptionsFiltering;
-
-            if (swaptionsFiltering == null)
-                swaptionsFiltering = new SwaptionsFiltering();//creates a default
-
-            //F stands for Full matrix
-            var optionMaturityF = normalVol!=null ? normalVol.RowValues: dataset.OptionMaturity;
-            var swapDurationF = normalVol != null ? normalVol.ColumnValues: dataset.SwapDuration;
-            var swaptionsVolatilityF = normalVol != null ? normalVol.Values: dataset.SwaptionsVolatility;
-
-            int maturitiesCount = optionMaturityF.Count(x => x >= swaptionsFiltering.MinSwaptionMaturity && x <= swaptionsFiltering.MaxSwaptionMaturity);
-            int durationsCount = swapDurationF.Count(x => x >= swaptionsFiltering.MinSwapDuration && x <= swaptionsFiltering.MaxSwapDuration);
-
-            
-            Console.WriteLine(string.Format("Calibrating on {0} swaptions prices [#maturiries x #durations]=[{1} x {2}]", maturitiesCount * durationsCount, maturitiesCount,durationsCount));
-
-            if (maturitiesCount * durationsCount == 0)
-                return new EstimationResult("No swaptions satisfying criteria found, please relax filters");
-
-            //reduced version
-            var swaptionsVolatility = new Matrix(maturitiesCount, durationsCount);// dataset.SwaptionsVolatility;
-            var optionMaturity = new Vector(maturitiesCount);// dataset.OptionMaturity;
-            var swapDuration = new Vector(durationsCount);// dataset.SwapDuration;
-            
-
-            //Build filtered matrix and vectors
-            int fm=0;
-            for (int m = 0; m < optionMaturityF.Length; m++)
-            {
-                int fd=0;
-                if (optionMaturityF[m] >= swaptionsFiltering.MinSwaptionMaturity && optionMaturityF[m] <= swaptionsFiltering.MaxSwaptionMaturity)
-                {
-                    for (int d = 0; d < swapDurationF.Length; d++)
-                    {
-                        if (swapDurationF[d] >= swaptionsFiltering.MinSwapDuration && swapDurationF[d] <= swaptionsFiltering.MaxSwapDuration)
-                        {   
-                            swaptionsVolatility[fm, fd] = swaptionsVolatilityF[m, d];
-                            swapDuration[fd] = swapDurationF[d];
-                            fd++; }
-                    }
-
-                    optionMaturity[fm] = optionMaturityF[m];
-                    fm++;
-                }
-
-            }
-
-            var swbm = new SwaptionsBlackModel(zr,BlackModelFactory(zr));
-
-            Matrix fsr;
-            var blackSwaptionPrice = 1000.0 * swbm.SwaptionsSurfBM(optionMaturity, swapDuration, swaptionsVolatility, deltak, out fsr);
-
-
-            Console.WriteLine("Maturities\t"+optionMaturity);
-            Console.WriteLine("swapDuration\t"+swapDuration);
-            Console.WriteLine("SwaptionHWEstimator: Black model prices");
-            Console.WriteLine(blackSwaptionPrice);
-
-            SwaptionHW1 swhw1 = new SwaptionHW1(zr);
-            SwaptionHW1OptimizationProblem problem = new SwaptionHW1OptimizationProblem(swhw1, blackSwaptionPrice, optionMaturity, swapDuration, deltak);
-            
-            SolutionInfo solution = null;
-<<<<<<< HEAD
-=======
-            Vector x0 = new Vector(new double[] { 0.1, 0.1 });
->>>>>>> 2cd67efa
-
-            // compute stochastic optimization 
-
-            IOptimizationAlgorithm solver = new QADE();
-            DESettings o = new DESettings();
-            o.NP = 20;
-            o.MaxIter = 5;
-            o.Verbosity = 1;
-            o.controller = controller;
-
-            int seed = AttributesUtility.RetrieveAttributeOrDefaultValue(properties, "Seed", -1);
-            if (seed != -1)
-            {
-                o.Repeatable = true;
-                o.RandomSeed = seed;
-            }
-
-            solution = solver.Minimize(problem, o, x0);
-
-            if (solution.errors)
-                return new EstimationResult(solution.message);
-
-            // compute deterministic optimization 
-            IOptimizationAlgorithm solver2 = new SteepestDescent();
-            o.epsilon = 10e-8;
-            o.h = 10e-8;
-            o.MaxIter = 1000;
-            // We can permit this, given it is fast.
-            o.accourate_numerical_derivatives = true;
-            // if the previous solution is not null use it as starting point
-            solution = solver2.Minimize(problem, o, solution != null ? solution.x : x0);
-
-            if (solution.errors)
-                return new EstimationResult(solution.message);
-            
-            Console.WriteLine("Solution:");
-            Console.WriteLine(solution);
-
-            Console.WriteLine("SwaptionHWEstimator: hw model prices and error");
-            problem.Obj(solution.x,true);
-
-            EstimationResult result = new EstimationResult(names, solution.x);
-
-            result.ZRX = (double[])dataset.ZRMarketDates.ToArray();
-            result.ZRY = (double[])dataset.ZRMarket.ToArray();
-
-            double obj = problem.Obj(solution.x);
-
-            return result;
-        }
-        #endregion
-
-        public IEstimationSettings DefaultSettings
-        {
-            get { return UserSettings.GetSettings(typeof(SwaptionsFiltering)) as SwaptionsFiltering; }
-        }
-    }
-}
+/* Copyright (C) 2009-2014 Fairmat SRL (info@fairmat.com, http://www.fairmat.com/)
+ * Author(s): Enrico Degiuli (enrico.degiuli@fairmat.com)
+ *            Matteo Tesser (matteo.tesser@fairmat.com)
+ *
+ * This program is free software: you can redistribute it and/or modify
+ * it under the terms of the GNU Lesser General Public License as published by
+ * the Free Software Foundation, either version 3 of the License, or
+ * (at your option) any later version.
+ *
+ * This program is distributed in the hope that it will be useful,
+ * but WITHOUT ANY WARRANTY; without even the implied warranty of
+ * MERCHANTABILITY or FITNESS FOR A PARTICULAR PURPOSE.  See the
+ * GNU Lesser General Public License for more details.
+ *
+ * You should have received a copy of the GNU General Public License
+ * along with this program.  If not, see <http://www.gnu.org/licenses/>.
+ */
+
+using System;
+using System.Collections.Generic;
+using System.Text;
+using System.Linq;
+using DVPLDOM;
+using DVPLI;
+using Fairmat.Finance;
+using Fairmat.Optimization;
+using Fairmat.Calibration;
+using Fairmat.MarketData;
+using Mono.Addins;
+
+namespace HullAndWhiteOneFactor
+{
+    /// <summary>
+    /// Implementation of HW1 Calibration (swaption matrix based).
+    /// </summary>
+    [Extension("/Fairmat/Estimator")]
+    public class SwaptionHWEstimator : IEstimatorEx, IMenuItemDescription
+    {
+        /// <summary>
+        /// Gets the tooltip for the implemented calibration function.
+        /// </summary>
+        public string ToolTipText
+        {
+            get
+            {
+                return "Calibrate Using Swaption";
+            }
+        }
+
+        /// <summary>
+        /// Gets the description of the implemented calibration function.
+        /// </summary>
+        public virtual string Description
+        {
+            get
+            {
+                return "Calibrate HW1 using Swaption";
+            }
+        }
+
+        #region IEstimator Members
+
+        /// <summary>
+        /// Gets the value requested by the interface ProvidesTo,
+        /// returning HW1 as the type.
+        /// </summary>
+        public virtual Type ProvidesTo
+        {
+            get
+            {
+                return typeof(HW1);
+            }
+        }
+
+        /// <summary>
+        /// Gets the types required by the estimator in order to work:
+        /// InterestRateMarketData is the only required type for this estimator.
+        /// </summary>
+        /// <param name="settings">The parameter is not used.</param>
+        /// <param name="multivariateRequest">The parameter is not used.</param>
+        /// <returns>An array containing the type InterestRateMarketData.</returns>
+        virtual public EstimateRequirement[] GetRequirements(IEstimationSettings settings, EstimateQuery query)
+        {
+            return new EstimateRequirement[] { new EstimateRequirement(typeof(InterestRateMarketData)) };
+        }
+
+        protected virtual BlackModel BlackModelFactory(Function zr)
+        {
+            return new BlackModel(zr);
+        }
+
+
+        /// <summary>
+        /// Attempts a calibration through <see cref="SwaptionHW1OptimizationProblem"/>
+        /// using swaption matrices.
+        /// </summary>
+        /// <param name="data">The data to be used in order to perform the calibration.</param>
+        /// <param name="settings">The parameter is not used.</param>
+        /// <param name="controller">The controller which may be used to cancel the process.</param>
+        /// <returns>The results of the calibration.</returns>
+        public EstimationResult Estimate(List<object> data, IEstimationSettings settings = null, IController controller = null, Dictionary<string, object> properties = null)
+        {
+            // names of the paramter to optimize
+            string[] names = new string[] { "Alpha", "Sigma" };
+            Vector x0 = (Vector)(new double[] { 0.1, 0.1 });
+
+
+            InterestRateMarketData dataset = data[0] as InterestRateMarketData;
+            MatrixMarketData normalVol = null;
+            if (data.Count > 1)
+                normalVol = (MatrixMarketData)data[1];
+
+            PFunction zr = new PFunction(null);
+            // Loads the zero rate.
+            double[,] zrvalue = (double[,])ArrayHelper.Concat(dataset.ZRMarketDates.ToArray(), dataset.ZRMarket.ToArray());
+            zr.Expr = zrvalue;
+
+            // dummy calibration
+            if (settings != null && settings.DummyCalibration)
+            { 
+                EstimationResult dummyResult = new EstimationResult(names, x0);
+
+                // adding zero rates curve 
+                dummyResult.ZRX = (double[])dataset.ZRMarketDates.ToArray();
+                dummyResult.ZRY = (double[])dataset.ZRMarket.ToArray();
+
+                return dummyResult; 
+            }
+
+
+            //todo: move to common data quality code
+            if (dataset.SwaptionTenor == 0)
+            {
+                Console.WriteLine("Warning SwaptionTenor not set, using default (1)");
+                dataset.SwaptionTenor = 1;
+            }
+
+
+            double deltak = dataset.SwaptionTenor;
+            Console.WriteLine("Swaption Tenor\t" + dataset.SwaptionTenor);
+           
+            var swaptionsFiltering = settings as SwaptionsFiltering;
+
+            if (swaptionsFiltering == null)
+                swaptionsFiltering = new SwaptionsFiltering();//creates a default
+
+            //F stands for Full matrix
+            var optionMaturityF = normalVol!=null ? normalVol.RowValues: dataset.OptionMaturity;
+            var swapDurationF = normalVol != null ? normalVol.ColumnValues: dataset.SwapDuration;
+            var swaptionsVolatilityF = normalVol != null ? normalVol.Values: dataset.SwaptionsVolatility;
+
+            int maturitiesCount = optionMaturityF.Count(x => x >= swaptionsFiltering.MinSwaptionMaturity && x <= swaptionsFiltering.MaxSwaptionMaturity);
+            int durationsCount = swapDurationF.Count(x => x >= swaptionsFiltering.MinSwapDuration && x <= swaptionsFiltering.MaxSwapDuration);
+
+            
+            Console.WriteLine(string.Format("Calibrating on {0} swaptions prices [#maturiries x #durations]=[{1} x {2}]", maturitiesCount * durationsCount, maturitiesCount,durationsCount));
+
+            if (maturitiesCount * durationsCount == 0)
+                return new EstimationResult("No swaptions satisfying criteria found, please relax filters");
+
+            //reduced version
+            var swaptionsVolatility = new Matrix(maturitiesCount, durationsCount);// dataset.SwaptionsVolatility;
+            var optionMaturity = new Vector(maturitiesCount);// dataset.OptionMaturity;
+            var swapDuration = new Vector(durationsCount);// dataset.SwapDuration;
+            
+
+            //Build filtered matrix and vectors
+            int fm=0;
+            for (int m = 0; m < optionMaturityF.Length; m++)
+            {
+                int fd=0;
+                if (optionMaturityF[m] >= swaptionsFiltering.MinSwaptionMaturity && optionMaturityF[m] <= swaptionsFiltering.MaxSwaptionMaturity)
+                {
+                    for (int d = 0; d < swapDurationF.Length; d++)
+                    {
+                        if (swapDurationF[d] >= swaptionsFiltering.MinSwapDuration && swapDurationF[d] <= swaptionsFiltering.MaxSwapDuration)
+                        {   
+                            swaptionsVolatility[fm, fd] = swaptionsVolatilityF[m, d];
+                            swapDuration[fd] = swapDurationF[d];
+                            fd++; }
+                    }
+
+                    optionMaturity[fm] = optionMaturityF[m];
+                    fm++;
+                }
+
+            }
+
+            var swbm = new SwaptionsBlackModel(zr,BlackModelFactory(zr));
+
+            Matrix fsr;
+            var blackSwaptionPrice = 1000.0 * swbm.SwaptionsSurfBM(optionMaturity, swapDuration, swaptionsVolatility, deltak, out fsr);
+
+
+            Console.WriteLine("Maturities\t"+optionMaturity);
+            Console.WriteLine("swapDuration\t"+swapDuration);
+            Console.WriteLine("SwaptionHWEstimator: Black model prices");
+            Console.WriteLine(blackSwaptionPrice);
+
+            SwaptionHW1 swhw1 = new SwaptionHW1(zr);
+            SwaptionHW1OptimizationProblem problem = new SwaptionHW1OptimizationProblem(swhw1, blackSwaptionPrice, optionMaturity, swapDuration, deltak);
+            
+            SolutionInfo solution = null;
+
+           
+            // compute stochastic optimization 
+
+            IOptimizationAlgorithm solver = new QADE();
+            DESettings o = new DESettings();
+            o.NP = 20;
+            o.MaxIter = 5;
+            o.Verbosity = 1;
+            o.controller = controller;
+
+            int seed = AttributesUtility.RetrieveAttributeOrDefaultValue(properties, "Seed", -1);
+            if (seed != -1)
+            {
+                o.Repeatable = true;
+                o.RandomSeed = seed;
+            }
+
+            solution = solver.Minimize(problem, o, x0);
+
+            if (solution.errors)
+                return new EstimationResult(solution.message);
+
+            // compute deterministic optimization 
+            IOptimizationAlgorithm solver2 = new SteepestDescent();
+            o.epsilon = 10e-8;
+            o.h = 10e-8;
+            o.MaxIter = 1000;
+            // We can permit this, given it is fast.
+            o.accourate_numerical_derivatives = true;
+            // if the previous solution is not null use it as starting point
+            solution = solver2.Minimize(problem, o, solution != null ? solution.x : x0);
+
+            if (solution.errors)
+                return new EstimationResult(solution.message);
+            
+            Console.WriteLine("Solution:");
+            Console.WriteLine(solution);
+
+            Console.WriteLine("SwaptionHWEstimator: hw model prices and error");
+            problem.Obj(solution.x,true);
+
+            EstimationResult result = new EstimationResult(names, solution.x);
+
+            result.ZRX = (double[])dataset.ZRMarketDates.ToArray();
+            result.ZRY = (double[])dataset.ZRMarket.ToArray();
+
+            double obj = problem.Obj(solution.x);
+
+            return result;
+        }
+        #endregion
+
+        public IEstimationSettings DefaultSettings
+        {
+            get { return UserSettings.GetSettings(typeof(SwaptionsFiltering)) as SwaptionsFiltering; }
+        }
+    }
+}